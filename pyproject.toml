--- conflicted
+++ resolved
@@ -7,11 +7,7 @@
     { name = "Luke Hinds", email = "luke@rdrocket.com" }
 ]
 dependencies = [
-<<<<<<< HEAD
-    "agentup>=0.5.0",
-=======
     "agentup>=0.5.3",
->>>>>>> d72b622b
 ]
 
 classifiers = [
